--- conflicted
+++ resolved
@@ -2,13 +2,11 @@
 
 Этот файл поддерживает дорожную карту `DOROZHNAYA_KARTA.md`. Следуй шагам по порядку, фиксируя результаты после каждой подпартии.
 
-<<<<<<< HEAD
 ## Быстрый старт
 
-Каждую новую сессию начинай с команды **«Протокол, шаг <код этапа>»**. После неё ассистент последовательно откроет дорожную карту, эту инструкцию и нужные памятки memory-bank, чтобы продолжить текущий шаг без пропусков.
-=======
-> Быстрый вызов: скажи «Протокол, шаг <код этапа>», чтобы автоматически пройти цепочку Memory → Roadmap → Instruction и перейти к нужному пункту.
->>>>>>> e98ed10a
+Каждую новую сессию начинай с команды **«Протокол, шаг <код этапа>»**. После неё ассистент последовательно откроет дорожную карту, эту инструкцию и нужные памятки *memory-bank*, чтобы продолжить текущий шаг без пропусков.
+
+---
 
 ## 1. Базовая подготовка (этап A)
 
@@ -16,31 +14,39 @@
    - `python tools/generate_md5_baseline.py` → `snapshot/baseline_md5.txt.gz` (артефакт хранится локально, в git не попадает).
    - `tar -czf snapshot/nlping_ru_snapshot.tar.gz nlping.ru` — актуализировать архив зеркала перед крупными шагами (артефакт хранить локально; в git из каталога `snapshot/` остаётся только `.gitkeep`).
    - `python tools/generate_seo_baseline.py` — обновить `snapshot/seo_baseline.json.gz` с `<title>/<meta>/<h1>` для SEO-сравнения (каталог `snapshot/` игнорируется git, файлы остаются локально).
+
 2. **Сформировать манифест URL.**
    - Сохранить sitemap и RSS в `tools/url_manifest.txt` (один URL в строке).
+
 3. **Создать памятки MB-01…MB-07.**
    - Для каждой заметки указать назначение, команды и контрольные вопросы.
 
+---
+
 ## 2. Инструменты проверки (этап B)
 
-1. `tools/list_assets.py` — собирает относительные ресурсы из HTML.
+1. **`tools/list_assets.py`** — собирает относительные ресурсы из HTML.
    - Запуск: `python tools/list_assets.py [пути] --output artifacts/assets.json` (по умолчанию сканирует `nlping.ru`).
    - Результат: `artifacts/assets.json` с категоризированными ссылками и флагами наличия файлов.
-2. `tools/check_links.py` — принимает `--scope <каталог>` (по умолчанию `nlping.ru`) или `--manifest tools/url_manifest.txt`, проверяет наличие файлов и при указании `--base` выполняет HTTP-запросы.
+
+2. **`tools/check_links.py`** — принимает `--scope <каталог>` (по умолчанию `nlping.ru`) или `--manifest tools/url_manifest.txt`, проверяет наличие файлов и при указании `--base` выполняет HTTP-запросы.
    - Пример: `python tools/check_links.py --scope nlping.ru/index.html` (лог появится в `logs/check_links-*.json`).
-   - Для smoke-теста Pages: `python tools/check_links.py --manifest tools/url_manifest.txt --base https://<project>.pages.dev`.
-3. `tools/check_utf8.py` — по списку URL/файлов проверяет `charset`, отсутствие `�`, совпадение `<title>/<meta>/<h1>` со слепком.
-<<<<<<< HEAD
-   - Manifest: `python tools/check_utf8.py --manifest tools/url_manifest.txt`.
-   - Локальная партия: `python tools/check_utf8.py --scope nlping.ru/p/01/`.
-   - HTTP-проверка: добавить `--base https://<project>.pages.dev`; внешние домены по умолчанию пропускаются, поэтому подключай `--include-remote` (и при необходимости `--primary-host <домен>`).
-   - Все логи складываются в `logs/check_utf8-*.json`.
-=======
-   - Пример полного прогона: `python tools/check_utf8.py --manifest tools/url_manifest.txt` → `logs/check_utf8-*.json`.
-   - Для точечной проверки партии: `python tools/check_utf8.py --scope <каталог>` (при необходимости добавь `--base http://localhost:8000`).
->>>>>>> e98ed10a
-4. Каждый скрипт снабдить логом (`logs/*.json`) и инструкцией по запуску.
-5. После завершения B3 обновить/создать PR `work → main` и довести его до merge, чтобы разгрузить следующие партии.
+   - Для smoke-теста Pages:  
+     `python tools/check_links.py --manifest tools/url_manifest.txt --base https://<project>.pages.dev`.
+
+3. **`tools/check_utf8.py`** — по списку URL/файлов проверяет `charset`, отсутствие `�`, совпадение `<title>/<meta>/<h1>` со слепком.
+   - Источники целей: `--manifest tools/url_manifest.txt` (по умолчанию) **или** каталоги/файлы через `--scope`. Можно временно отключить манифест флагом `--no-manifest`.
+   - HTTP-проверки: добавь `--base https://<project>.pages.dev`. По умолчанию внешние домены пропускаются — для их проверки укажи `--include-remote` (и при нестандартном корне добавь `--primary-host example.com`).
+   - Примеры:
+     - `python tools/check_utf8.py --manifest tools/url_manifest.txt --base https://<project>.pages.dev`
+     - `python tools/check_utf8.py --scope nlping.ru/p/01/ --include-remote`
+   - Логи: `logs/check_utf8-*.json` (diff по несовпадениям лежит в разделе `comparisons`).
+
+4. Каждый скрипт снабдить логом (`logs/*.json`) и короткой инструкцией по запуску.
+
+5. После завершения **B3** обнови/создай PR **из ветки задачи → `main`** и доведи его до merge, чтобы разгрузить следующие партии.
+
+---
 
 ## 3. Перенос структуры (этап C)
 
@@ -48,6 +54,8 @@
 2. После каждой партии запускай `python tools/check_links.py --scope <каталог>` и просматривай минимум 3 страницы вручную.
 3. Убедись, что корневой `index.html` — настоящая главная страница. Старый HTTrack-индекс удалить или заменить редиректом.
 4. После завершения убедись, что каталог `nlping.ru/` пуст (`find nlping.ru -maxdepth 1`).
+
+---
 
 ## 4. Перекодировка (этап D)
 
@@ -59,13 +67,17 @@
    - Просмотреть 2–3 страницы из партии вручную.
 4. Повторять для всех директорий до полного отсутствия `windows-1251`.
 
+---
+
 ## 5. Проверки и деплой (этап E)
 
 1. Локальные smoke-тесты: `python -m http.server`, затем `tools/check_links.py` и `tools/check_utf8.py` по `tools/url_manifest.txt`.
-2. Деплой на Cloudflare Pages, выполнить `Purge Everything`.
+2. Деплой на Cloudflare Pages, выполнить **Purge Everything**.
 3. Повторить проверки по `https://<project>.pages.dev/` и `https://nlping.ru/` (если домен подключен). Использовать `curl -I` с `Cache-Control: no-cache`.
 4. Зафиксировать результаты в `DOROZHNAYA_KARTA.md` и README.
 5. Настроить охрану: скрипт или GitHub Action, который падает, если в diff появляется `windows-1251`.
+
+---
 
 ## 6. Общие правила
 
